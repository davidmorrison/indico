--- conflicted
+++ resolved
@@ -1,8 +1,4 @@
-<<<<<<< HEAD
 <table width="100%" align="left" style="border-left:1px solid #777777;border-top:1px solid #777777;" cellspacing="0">
-=======
-<table id="regFormSectPersonalData" width="100%%" align="left" class="regSection" cellspacing="0">
->>>>>>> cb0e60f5
     <tr>
         <td nowrap class="groupTitle regSectionBackground"><b><%= _("Personal data")%></b></td>
     </tr>
