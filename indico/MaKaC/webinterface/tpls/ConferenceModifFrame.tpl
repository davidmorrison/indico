--- conflicted
+++ resolved
@@ -22,10 +22,6 @@
           </a>
     <% end %>
           <div class="separator"></div>
-<<<<<<< HEAD
-
-=======
->>>>>>> 8dee82f2
           <a class="eventModifSpecial" style="vertical-align: middle;" href="<%= urlHandlers.UHConferenceDisplay.getURL( conf ) %>">
               <%= _("Switch to event page") %><div class="leftCorner"></div>
           </a>
