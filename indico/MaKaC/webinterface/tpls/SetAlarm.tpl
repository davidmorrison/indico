--- conflicted
+++ resolved
@@ -99,10 +99,9 @@
     </tr>
         ${ toAllParticipants }
     <tr>
-        <td>&nbsp;<input type="checkbox" name="defineReceprtiens" onClick="setEmailsState()" ${ definedRecipients }></td>
+        <td>&nbsp;<input type="checkbox" name="defineRecipients" onClick="setEmailsState()" ${ definedRecipients }></td>
         <td> ${ _("Define recipients (comma-separated list of email addresses)")} :</td>
     </tr>
-<<<<<<< HEAD
     <tr>
         <td>&nbsp;</td>
         <td><input type="text" name="Emails" id="email" size="90%" ${ recipientsDisabled } value="${ toEmails }"></td>
@@ -117,31 +116,6 @@
     </tr>
     <tr>
         <td colspan="2" align="left">
-=======
-   	<tr><td>&nbsp;</td></tr>
-	<tr>
-		<td colspan="2"><b>&nbsp; <%= _("Send alarm to")%>:</b></td>
-	</tr>
-		<%= toAllParticipants %>
-	<tr>
-		<td>&nbsp;<input type="checkbox" name="defineRecipients" onClick="setEmailsState()" <%= definedRecipients %>></td>
-		<td> <%= _("Define recipients (comma-separated list of email addresses)")%> :</td>
-	</tr>
-	<tr>
-		<td>&nbsp;</td>
-		<td><input type="text" name="Emails" id="email" size="90%" <%= recipientsDisabled %> value="<%= toEmails %>"></td>
-	</tr>
-	<tr><td>&nbsp;</td></tr>
-	<tr>
-		<td colspan="2"><b>&nbsp; <%= _("Additional Note")%>:</b></td>
-	<tr>
-	</tr>
-		<td>&nbsp;</td>
-		<td align="right"><textarea name="note" rows="5" style="width:100%;" ><%= note %></textarea></td>
-	</tr>
-	<tr>
-		<td colspan="2" align="left">
->>>>>>> f42ec62e
         <br>
         &nbsp;<input name="includeConf" type="checkbox" value="1" ${ includeConf }> ${ _("Include a text version of the agenda in the email")}
         </td>
