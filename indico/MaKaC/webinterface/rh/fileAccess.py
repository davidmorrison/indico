--- conflicted
+++ resolved
@@ -25,11 +25,7 @@
 from MaKaC.webinterface.rh.base import RHDisplayBaseProtected
 from MaKaC.webinterface.pages import files
 from MaKaC.common import Config
-<<<<<<< HEAD
-from MaKaC.errors import MaKaCError, NoReportError, AccessError
-=======
-from MaKaC.errors import NotFoundError
->>>>>>> 8dee82f2
+from MaKaC.errors import MaKaCError, NotFoundError, AccessError
 
 from email.Utils import formatdate
 from MaKaC.conference import Reviewing
@@ -42,13 +38,8 @@
     def _checkParams( self, params ):
         try:
             RHFileBase._checkParams( self, params )
-<<<<<<< HEAD
-        except Exception, e:
-            raise NoReportError("The file you try to access does not exist.%s"%e)
-=======
         except:
             raise NotFoundError("The file you try to access does not exist.")
->>>>>>> 8dee82f2
 
     def _checkProtection( self ):
         if isinstance(self._file.getOwner(), Reviewing):
