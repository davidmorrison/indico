--- conflicted
+++ resolved
@@ -1937,13 +1937,9 @@
         (ex: contributions, sessions, ...).
     """
 
-<<<<<<< HEAD
     @Retrieves ('MaKaC.conference.Conference', 'videoServicesDisplayURL',
                 lambda conf: (str(urlHandlers.UHConferenceDisplay.getURL(conf)), str(urlHandlers.UHCollaborationDisplay.getURL(conf)))[conf.getType() == 'conference'])
-=======
-
     @Retrieves ('MaKaC.conference.Conference', 'displayURL', lambda conf: str(urlHandlers.UHConferenceDisplay.getURL(conf)))
->>>>>>> 24219283
     @Retrieves ('MaKaC.conference.Conference', 'modifURL', lambda conf: str(urlHandlers.UHConferenceModification.getURL(conf)))
     @Retrieves(['MaKaC.conference.Conference'], 'sessions', lambda conf: DictPickler.pickle(Conversion.sessionList(conf)))
     @Retrieves(['MaKaC.conference.Conference'], 'isConference', lambda x : x.getType() == 'conference')
