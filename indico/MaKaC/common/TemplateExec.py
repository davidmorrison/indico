--- conflicted
+++ resolved
@@ -17,26 +17,13 @@
 ## You should have received a copy of the GNU General Public License
 ## along with CDS Indico; if not, write to the Free Software Foundation, Inc.,
 ## 59 Temple Place, Suite 330, Boston, MA 02111-1307, USA.
-<<<<<<< HEAD
-=======
-from MaKaC.user import Avatar
-from MaKaC.common.logger import Logger
-from MaKaC.services.interface.rpc.common import ServiceAccessError
-
-"""
-Part of Room Booking Module (rb_)
-Responsible: Piotr Wlodarek
-"""
->>>>>>> 0a3c0a73
 
 from MaKaC.user import Avatar
 import sys, os, StringIO, traceback
 import MaKaC
 from MaKaC.common.Configuration import Config
-<<<<<<< HEAD
-=======
+from MaKaC.services.interface.rpc.common import ServiceAccessError
 from MaKaC.errors import MaKaCError, AccessError
->>>>>>> 0a3c0a73
 from MaKaC.common.utils import formatDateTime, formatDate, formatTime
 import MaKaC.common.info as info
 from MaKaC.common.logger import Logger
@@ -199,7 +186,7 @@
     #stringfy objects inside a dictionary
     if isinstance(obj,dict):
         for k,v in obj.items():
-            del obj[k] #we delete the old key
+            del obj[k] #wAvatare delete the old key
             obj[deepstr(k)] = deepstr(v)
 
     return str(obj)
